--- conflicted
+++ resolved
@@ -10,18 +10,13 @@
 
 To configure image registries create/modify the `/etc/containerd/config.toml` as follows:
 ```toml
-<<<<<<< HEAD
+# Config file is parsed as version 1 by default.
+# To use the long form of plugin names set "version = 2"
 # explicitly use v2 config format
 version = 2
 
 [plugin."io.containerd.grpc.v1.cri".registry.mirrors]
   [plugin."io.containerd.grpc.v1.cri".registry.mirrors."docker.io"]
-=======
-# Config file is parsed as version 1 by default.
-# To use the long form of plugin names set "version = 2"
-[plugins.cri.registry.mirrors]
-  [plugins.cri.registry.mirrors."docker.io"]
->>>>>>> b3678dda
     endpoint = ["https://registry-1.docker.io"]
   [plugin."io.containerd.grpc.v1.cri".registry.mirrors."test.https-registry.io"]
     endpoint = ["https://HostIP1:Port1"]
@@ -97,11 +92,7 @@
 
 # The registry host has to be a domain name or IP. Port number is also
 # needed if the default HTTPS or HTTP port is not used.
-<<<<<<< HEAD
 [plugin."io.containerd.grpc.v1.cri".registry.configs."gcr.io".auth]
-=======
-[plugins.cri.registry.configs.auths."https://gcr.io"]
->>>>>>> b3678dda
   username = ""
   password = ""
   auth = ""
